--- conflicted
+++ resolved
@@ -2299,14 +2299,7 @@
 
   const { getTotalItems } = useCart()
   const hasCheckoutFab = getTotalItems() > 0
-<<<<<<< HEAD
-  const { selectedProjectId } = useProjectStore()
-  useEffect(() => {
-    log('Project toggled:', { selectedProjectId })
-  }, [selectedProjectId])
-=======
   const { selectedProjectId, projectsLoading, setProjectsLoading } = useProjectStore()
->>>>>>> 0b29e2dc
 
   // Handle auto-send query when sidebar opens - optimized to prevent function dependencies
   useEffect(() => {
