import { NextRequest, NextResponse } from 'next/server'
import { prisma } from '@/lib/db'

<<<<<<< HEAD
// GET /api/case-studies/[id] - Get single case study
export async function GET(
  request: NextRequest,
  { params }: any
) {
=======
export async function GET(request: NextRequest, { params }: { params: Promise<{ id: string }> }) {
>>>>>>> 100da5b7
  try {
    const { id } = await params
    const caseStudy = await prisma.caseStudy.findUnique({
      where: { id },
      include: {
        monthlyData: {
          orderBy: { month: 'asc' }
        },
        keywordData: true,
        serpFeaturesList: true
      }
    })

    if (!caseStudy) {
      return NextResponse.json({ error: 'Case study not found' }, { status: 404 })
    }

    return NextResponse.json(caseStudy)
  } catch (error) {
    console.error('Error fetching case study:', error)
    return NextResponse.json({ error: 'Failed to fetch case study' }, { status: 500 })
  }
}

<<<<<<< HEAD
// PUT /api/case-studies/[id] - Update case study
export async function PUT(
  request: NextRequest,
  { params }: any
) {
=======
export async function PUT(request: NextRequest, { params }: { params: Promise<{ id: string }> }) {
>>>>>>> 100da5b7
  try {
    const { id } = await params
    const data = await request.json()
    
    const caseStudy = await prisma.caseStudy.update({
      where: { id },
      data: {
        clientName: data.clientName,
        industry: data.industry,
        campaignDuration: data.campaignDuration,
        startDate: new Date(data.startDate),
        endDate: data.endDate ? new Date(data.endDate) : null,
        isActive: data.isActive,
        trafficGrowth: parseFloat(data.trafficGrowth),
        initialTraffic: parseFloat(data.initialTraffic),
        finalTraffic: parseFloat(data.finalTraffic),
        keywordsRanked: parseInt(data.keywordsRanked),
        backlinksPerMonth: parseInt(data.backlinksPerMonth),
        domainRatingStart: data.domainRatingStart ? parseInt(data.domainRatingStart) : null,
        domainRatingEnd: data.domainRatingEnd ? parseInt(data.domainRatingEnd) : null,
        objective: data.objective,
        challenge: data.challenge,
        solution: data.solution,
        finalOutcomes: data.finalOutcomes,
        serpFeatures: data.serpFeatures,
        aiOverview: data.aiOverview
      }
    })

    return NextResponse.json(caseStudy)
  } catch (error) {
    console.error('Error updating case study:', error)
    return NextResponse.json({ error: 'Failed to update case study' }, { status: 500 })
  }
}

<<<<<<< HEAD
// DELETE /api/case-studies/[id] - Delete case study
export async function DELETE(
  request: NextRequest,
  { params }: any
) {
=======
export async function DELETE(request: NextRequest, { params }: { params: Promise<{ id: string }> }) {
>>>>>>> 100da5b7
  try {
    const { id } = await params
    await prisma.caseStudy.delete({
      where: { id }
    })

    return NextResponse.json({ success: true })
  } catch (error) {
    console.error('Error deleting case study:', error)
    return NextResponse.json({ error: 'Failed to delete case study' }, { status: 500 })
  }
}<|MERGE_RESOLUTION|>--- conflicted
+++ resolved
@@ -1,15 +1,7 @@
 import { NextRequest, NextResponse } from 'next/server'
 import { prisma } from '@/lib/db'
 
-<<<<<<< HEAD
-// GET /api/case-studies/[id] - Get single case study
-export async function GET(
-  request: NextRequest,
-  { params }: any
-) {
-=======
 export async function GET(request: NextRequest, { params }: { params: Promise<{ id: string }> }) {
->>>>>>> 100da5b7
   try {
     const { id } = await params
     const caseStudy = await prisma.caseStudy.findUnique({
@@ -34,15 +26,7 @@
   }
 }
 
-<<<<<<< HEAD
-// PUT /api/case-studies/[id] - Update case study
-export async function PUT(
-  request: NextRequest,
-  { params }: any
-) {
-=======
 export async function PUT(request: NextRequest, { params }: { params: Promise<{ id: string }> }) {
->>>>>>> 100da5b7
   try {
     const { id } = await params
     const data = await request.json()
@@ -79,15 +63,7 @@
   }
 }
 
-<<<<<<< HEAD
-// DELETE /api/case-studies/[id] - Delete case study
-export async function DELETE(
-  request: NextRequest,
-  { params }: any
-) {
-=======
 export async function DELETE(request: NextRequest, { params }: { params: Promise<{ id: string }> }) {
->>>>>>> 100da5b7
   try {
     const { id } = await params
     await prisma.caseStudy.delete({
