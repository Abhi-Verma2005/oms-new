--- conflicted
+++ resolved
@@ -1,10 +1,6 @@
 import { NextRequest, NextResponse } from 'next/server'
 import { prisma } from '@/lib/db'
 
-<<<<<<< HEAD
-// GET /api/case-studies - Get all case studies
-=======
->>>>>>> 100da5b7
 export async function GET() {
   try {
     const caseStudies = await prisma.caseStudy.findMany({
